--- conflicted
+++ resolved
@@ -544,7 +544,6 @@
   }
 }
 
-<<<<<<< HEAD
 // GET /api/avatar-status
 export async function handleGetAvatarStatus(req, res) {
   try {
@@ -721,7 +720,8 @@
   } catch (error) {
     console.error("Error in handleGetAvatar:", error);
     res.status(500).json({ error: "Failed to serve avatar file" });
-=======
+  }
+}
 // POST /api/voice-question (speech-to-speech chat)
 export async function handleVoiceQuestion(req, res) {
   try {
@@ -837,7 +837,6 @@
   } catch (error) {
     console.error("Error in handleVoiceQuestion:", error);
     res.status(500).json({ error: "Failed to process voice question" });
->>>>>>> d2a8071d
   }
 }
 
@@ -857,4 +856,5 @@
     console.error("Error in handleWebhook:", error);
     res.status(500).json({ error: "Failed to process webhook" });
   }
+
 }