--- conflicted
+++ resolved
@@ -365,10 +365,6 @@
   flex: 1;
   overflow-y: auto;
   padding: 1rem;
-<<<<<<< HEAD
-  margin: 0 0 1rem 0;
-  background: #f9f9f9;
-=======
   margin: 1rem 0;
   border-radius: 16px;
   border: 1px solid rgba(255, 255, 255, 0.3);
@@ -380,7 +376,6 @@
     0 2px 16px 0 rgba(31, 38, 135, 0.1),
     inset 0 1px 0 0 rgba(255, 255, 255, 0.4),
     inset 0 -1px 0 0 rgba(255, 255, 255, 0.2);
->>>>>>> 3d51450a
 }
 
 .message {
