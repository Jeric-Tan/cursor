// JAKE/ZHENGFENG: Main application logic

import { STAGES, INTERVIEW_QUESTIONS } from '../shared/constants.js';
import { api } from './api.js';

// Application state
const state = {
  currentStage: STAGES.NAME_INPUT,
  sessionId: null,
  userName: null,
  currentQuestionIndex: 0,
  capturedPhotos: [],
  recordedAudio: null,
  messages: [],
  cameraStream: null,
  currentPhotoCount: 0,
  audioChunks: [],
  manualCaptureMode: false,
  failedCaptureAttempts: 0,
  avatarGifs: {},
  emotionClient: null,
  aiAssistedMode: true
};

// MediaRecorder for voice recording
let mediaRecorder = null;
let audioChunks = [];

// Lightweight speech synthesis helper for Ego responses
const speechSynth = (() => {
  const supported = typeof window !== 'undefined' &&
    'speechSynthesis' in window &&
    'SpeechSynthesisUtterance' in window;

  let preferredVoice = null;
  let initialized = false;

  const pickVoice = () => {
    if (!supported) return;
    const voices = window.speechSynthesis.getVoices();
    if (!voices || voices.length === 0) return;

    const preferredLocales = ['de', 'en'];
    preferredVoice = voices.find(voice =>
      preferredLocales.some(locale => voice.lang.toLowerCase().startsWith(locale))
    ) || voices.find(voice => voice.default) || voices[0];
  };

  const init = () => {
    if (!supported || initialized) return;
    initialized = true;
    pickVoice();
    window.speechSynthesis.addEventListener('voiceschanged', pickVoice);
  };

  const speak = (text) => {
    if (!supported || !text) return;
    pickVoice();
    window.speechSynthesis.cancel();
    const utterance = new SpeechSynthesisUtterance(text);
    if (preferredVoice) {
      utterance.voice = preferredVoice;
    }
    utterance.rate = 0.95;
    utterance.pitch = 0.85;
    window.speechSynthesis.speak(utterance);
  };

  const stop = () => {
    if (!supported) return;
    window.speechSynthesis.cancel();
  };

  return { init, speak, stop, supported };
})();

// Initialize app
document.addEventListener('DOMContentLoaded', () => {
  console.log('DOM loaded, setting up event listeners...');
  setupEventListeners();
<<<<<<< HEAD
  
  // Auto-setup for direct chat access
  setupDirectChatAccess();
=======
  speechSynth.init();
>>>>>>> d2a8071d
});

async function setupDirectChatAccess() {
  // If we're directly accessing the chat stage, set up a mock session
  const chatStage = document.getElementById('chat-stage');
  if (chatStage && chatStage.classList.contains('active')) {
    console.log('Setting up direct chat access...');
    
    try {
      // Get the latest session with avatars
      const latestSession = await api.getLatestSessionWithAvatars();
      if (latestSession.sessionId) {
        state.sessionId = latestSession.sessionId;
        console.log('Using latest session:', latestSession.sessionId);
        
        // Get avatar status for this session
        const avatarStatus = await api.getAvatarStatus(latestSession.sessionId);
        console.log('Avatar status for direct access:', avatarStatus);
        
        if (avatarStatus.status === 'complete' && avatarStatus.gifPaths) {
          // Convert relative URLs to full URLs
          state.avatarGifs = {};
          for (const [emotion, url] of Object.entries(avatarStatus.gifPaths)) {
            state.avatarGifs[emotion] = url.startsWith('http') ? url : `http://localhost:3001${url}`;
          }
          console.log('Direct access - Avatars loaded:', state.avatarGifs);
        }
      } else {
        console.warn('No sessions with avatars found for direct access');
      }
    } catch (error) {
      console.error('Error setting up direct chat access:', error);
    }
    
    // Set initial avatar
    setInitialAvatar();
    
    console.log('Direct chat access setup complete');
  }
}

function setupEventListeners() {
  console.log('Setting up event listeners...');

  // Name input stage
  const startBtn = document.getElementById('start-btn');
  const nameInput = document.getElementById('name-input');

  // Camera capture stage
  const capturePhotoBtn = document.getElementById('capture-photo-btn');
  const manualCaptureBtn = document.getElementById('manual-capture-btn');
  const aiModeToggle = document.getElementById('ai-assisted-mode');
  const recordBtn = document.getElementById('record-btn');
  const stopBtn = document.getElementById('stop-btn');

  // Chat stage
  const sendBtn = document.getElementById('send-btn');
  const chatInput = document.getElementById('chat-input');
  const voiceQuestionBtn = document.getElementById('voice-question-btn');

  console.log('Found buttons:', {
    startBtn, capturePhotoBtn, recordBtn, stopBtn, sendBtn, voiceQuestionBtn
  });

  if (startBtn) {
    startBtn.addEventListener('click', handleNameSubmit);
    console.log('Start button listener added');
  }

  if (nameInput) {
    nameInput.addEventListener('keydown', (e) => {
      if (e.key === 'Enter') {
        handleNameSubmit();
      }
    });
    console.log('Name input Enter-to-start enabled');
  }

  if (capturePhotoBtn) {
    capturePhotoBtn.addEventListener('click', capturePhoto);
    console.log('Capture photo button listener added');
  }

  if (manualCaptureBtn) {
    manualCaptureBtn.addEventListener('click', manualCapturePhoto);
    console.log('Manual capture button listener added');
  }

  if (aiModeToggle) {
    aiModeToggle.addEventListener('change', toggleAIMode);
    console.log('AI mode toggle listener added');
  }

  if (recordBtn) {
    recordBtn.addEventListener('click', startRecording);
    console.log('Record button listener added');
  }

  if (stopBtn) {
    stopBtn.addEventListener('click', stopRecording);
    console.log('Stop button listener added');
  }

  if (sendBtn) {
    sendBtn.addEventListener('click', sendMessage);
    console.log('Send button listener added');
  }

  if (chatInput) {
    chatInput.addEventListener('keydown', (e) => {
      if (e.key === 'Enter' && !e.shiftKey) {
        e.preventDefault();
        sendMessage();
      }
    });
    console.log('Chat input Enter-to-send enabled');
  }

  // Voice question button
  if (voiceQuestionBtn) {
    let questionRecorder = null;
    let questionChunks = [];
    let questionStream = null;

    voiceQuestionBtn.addEventListener('click', async () => {
      if (!questionRecorder || questionRecorder.state === 'inactive') {
        // Start recording
        try {
          questionChunks = [];
          questionStream = await navigator.mediaDevices.getUserMedia({ audio: true });
          
          // Use MP3 if supported, otherwise fall back to WebM
          const mimeType = MediaRecorder.isTypeSupported('audio/mpeg')
            ? 'audio/mpeg'
            : 'audio/webm';
          
          questionRecorder = new MediaRecorder(questionStream, { mimeType });

          questionRecorder.ondataavailable = (event) => {
            questionChunks.push(event.data);
          };

          questionRecorder.onstop = async () => {
            const audioBlob = new Blob(questionChunks, { type: mimeType });
            await sendVoiceQuestion(audioBlob);
            if (questionStream) {
              questionStream.getTracks().forEach(track => track.stop());
            }
          };

          questionRecorder.start();
          voiceQuestionBtn.textContent = '⏹️';
          voiceQuestionBtn.classList.add('recording');
          document.getElementById('voice-recording-status').textContent = '🔴 Recording...';
        } catch (error) {
          alert('Error accessing microphone: ' + error.message);
        }
      } else {
        // Stop recording
        questionRecorder.stop();
        voiceQuestionBtn.textContent = '🎤';
        voiceQuestionBtn.classList.remove('recording');
        document.getElementById('voice-recording-status').textContent = 'Processing...';
      }
    });

    console.log('Voice question button enabled');
  }
}

// Stage 1: Name Input
async function handleNameSubmit() {
  console.log('handleNameSubmit called!');
  const nameInput = document.getElementById('name-input');
  const name = nameInput.value.trim();

  console.log('Name input value:', name);

  if (!name) {
    alert('Please enter your name');
    return;
  }

  try {
    const response = await api.startSession(name);
    state.sessionId = response.sessionId;
    state.userName = name;

    switchStage(STAGES.CAMERA_CAPTURE);
    await startCamera();
  } catch (error) {
    alert('Error starting session: ' + error.message);
  }
}

// Stage 2: Camera Capture
async function startCamera() {
  try {
    state.cameraStream = await navigator.mediaDevices.getUserMedia({
      video: { width: 640, height: 480 }
    });

    const videoElement = document.getElementById('camera-feed');
    videoElement.srcObject = state.cameraStream;

    console.log('Camera started successfully');
    
    // Initialize emotion capture client if AI mode is enabled
    if (state.aiAssistedMode) {
      console.log('🎭 AI-assisted mode enabled, initializing emotion capture...');
      await initializeEmotionCapture();
      
      // Set initial target emotion (neutral for first photo)
      if (state.emotionClient) {
        state.emotionClient.setTargetEmotion('neutral');
        console.log('🎯 Set initial target emotion: neutral');
      }
    }
  } catch (error) {
    alert('Error accessing camera: ' + error.message);
  }
}

async function initializeEmotionCapture() {
  try {
    if (!window.EmotionCaptureClient) {
      console.warn('EmotionCaptureClient not available');
      return;
    }

    state.emotionClient = new window.EmotionCaptureClient();
    
    // Set up event handlers
    state.emotionClient.onEmotionDetected = (data) => {
      updateEmotionFeedback(data);
    };
    
    state.emotionClient.onStabilityReached = (data) => {
      console.log(`Stability reached for ${data.emotion}! Auto-capturing...`);
      capturePhoto();
    };
    
    state.emotionClient.onConnectionChange = (connected) => {
      const statusElement = document.getElementById('emotion-status');
      if (connected) {
        console.log('✅ Connected to emotion recognition service');
        if (statusElement) {
          statusElement.textContent = 'Connected';
          statusElement.style.color = '#10b981';
        }
      } else {
        console.log('❌ Disconnected from emotion recognition service');
        if (statusElement) {
          statusElement.textContent = 'Disconnected';
          statusElement.style.color = '#ef4444';
        }
      }
    };
    
    // Connect to WebSocket
    await state.emotionClient.connect();
    console.log('Emotion capture client initialized');
    
  } catch (error) {
    console.warn('❌ Failed to initialize emotion capture:', error);
    // Update status to show error
    const statusElement = document.getElementById('emotion-status');
    if (statusElement) {
      statusElement.textContent = 'Connection Failed';
      statusElement.style.color = '#ef4444';
    }
    // Fall back to manual mode
    state.aiAssistedMode = false;
    document.getElementById('ai-assisted-mode').checked = false;
    console.log('🔄 Fallback to manual mode');
  }
}

function toggleAIMode(event) {
  state.aiAssistedMode = event.target.checked;
  
  if (state.aiAssistedMode && state.cameraStream) {
    // Initialize emotion capture if camera is already running
    initializeEmotionCapture();
  } else if (!state.aiAssistedMode && state.emotionClient) {
    // Disconnect emotion client
    state.emotionClient.disconnect();
    state.emotionClient = null;
  }
}

function updateEmotionFeedback(data) {
  // Update the instruction text to show progress
  const instruction = document.getElementById('photo-instruction');
  const currentInstruction = PHOTO_INSTRUCTIONS[state.currentPhotoCount];
  
  instruction.innerHTML = `
    ${currentInstruction}<br>
    <small style="color: #4ade80;">
      Detected: ${data.emotion} (${Math.round(data.confidence)}% confidence)<br>
      Stability: ${data.stability}/${data.required} frames
    </small>
  `;
}

const PHOTO_INSTRUCTIONS = [
  "Picture 1 of 4: Look at the camera with a neutral expression",
  "Picture 2 of 4: Smile naturally (happy expression)",
  "Picture 3 of 4: Show a sad expression",
  "Picture 4 of 4: Show an angry expression"
];

async function capturePhoto() {
  const video = document.getElementById('camera-feed');
  const canvas = document.getElementById('camera-canvas');
  const ctx = canvas.getContext('2d');

  // Set canvas size to match video
  canvas.width = video.videoWidth;
  canvas.height = video.videoHeight;

  // Draw current video frame to canvas
  ctx.drawImage(video, 0, 0, canvas.width, canvas.height);

  // Convert canvas to blob
  canvas.toBlob(async (blob) => {
    state.capturedPhotos.push(blob);
    state.currentPhotoCount++;

    // Update UI to show photo was captured
    const photoSlot = document.getElementById(`photo-slot-${state.currentPhotoCount}`);
    photoSlot.style.backgroundImage = `url(${URL.createObjectURL(blob)})`;
    photoSlot.style.backgroundSize = 'cover';
    photoSlot.textContent = '';

    // Reset failed attempts and hide manual button
    state.failedCaptureAttempts = 0;
    document.getElementById('manual-capture-btn').style.display = 'none';

    if (state.currentPhotoCount < 4) {
      // Update instruction for next photo
      document.getElementById('photo-instruction').textContent =
        PHOTO_INSTRUCTIONS[state.currentPhotoCount];
      
      // Set target emotion for AI mode
      if (state.aiAssistedMode && state.emotionClient) {
        const emotions = ['neutral', 'happy', 'sad', 'angry'];
        state.emotionClient.setTargetEmotion(emotions[state.currentPhotoCount]);
      }
      
      // Show manual capture button after 2 failed attempts (simulating AI struggles)
      state.failedCaptureAttempts++;
      if (state.failedCaptureAttempts >= 2) {
        document.getElementById('manual-capture-btn').style.display = 'inline-block';
      }
    } else {
      // All photos captured, upload and move to voice recording
      await uploadPhotos();

      // Stop camera
      stopCamera();

      // Hide camera section, show voice section
      document.getElementById('camera-container').style.display = 'none';
      document.getElementById('camera-instructions').style.display = 'none';
      document.getElementById('camera-controls').style.display = 'none';
      document.getElementById('voice-section').style.display = 'block';

      // Display first question
      displayQuestion();
    }
  }, 'image/jpeg', 0.95);
}

async function manualCapturePhoto() {
  // Show countdown
  const button = document.getElementById('manual-capture-btn');
  const originalText = button.textContent;
  
  for (let i = 3; i > 0; i--) {
    button.textContent = `Capturing in ${i}...`;
    button.disabled = true;
    await new Promise(resolve => setTimeout(resolve, 1000));
  }
  
  button.textContent = 'Capturing...';
  
  // Capture the photo
  await capturePhoto();
  
  // Reset button
  button.textContent = originalText;
  button.disabled = false;
  button.style.display = 'none';
}

function stopCamera() {
  if (state.cameraStream) {
    state.cameraStream.getTracks().forEach(track => track.stop());
    state.cameraStream = null;
  }
  
  // Disconnect emotion client
  if (state.emotionClient) {
    state.emotionClient.disconnect();
    state.emotionClient = null;
  }
}

async function uploadPhotos() {
  try {
    console.log('Uploading photos...');
    await api.uploadPictures(state.sessionId, state.capturedPhotos);
    console.log('Photos uploaded successfully');
  } catch (error) {
    console.error('Error uploading photos:', error);
    alert('Error uploading photos: ' + error.message);
  }
}

// Voice Recording
let recordingStartTime = 0;
let timerInterval = null;

async function startRecording() {
  try {
    const stream = await navigator.mediaDevices.getUserMedia({ audio: true });

    // Use audio/mpeg if supported, otherwise fall back to webm
    const mimeType = MediaRecorder.isTypeSupported('audio/mpeg')
      ? 'audio/mpeg'
      : 'audio/webm';

    mediaRecorder = new MediaRecorder(stream, { mimeType });
    audioChunks = [];

    mediaRecorder.ondataavailable = (event) => {
      audioChunks.push(event.data);
    };

    mediaRecorder.onstop = async () => {
      const audioBlob = new Blob(audioChunks, { mimeType });
      state.audioChunks.push({
        question: INTERVIEW_QUESTIONS[state.currentQuestionIndex],
        audio: audioBlob
      });

      // Move to next question
      state.currentQuestionIndex++;

      if (state.currentQuestionIndex < INTERVIEW_QUESTIONS.length) {
        displayQuestion();
        document.getElementById('recording-status').textContent =
          `Question ${state.currentQuestionIndex} of ${INTERVIEW_QUESTIONS.length} answered!`;
      } else {
        // All questions answered
        document.getElementById('recording-status').textContent =
          'All questions answered! Processing...';

        // Combine all audio chunks and upload
        await combineAndUploadAudio();
      }
    };

    mediaRecorder.start();
    document.getElementById('record-btn').disabled = true;
    document.getElementById('stop-btn').disabled = false;

    // Start timer
    recordingStartTime = Date.now();
    timerInterval = setInterval(updateTimer, 100);

  } catch (error) {
    alert('Error accessing microphone: ' + error.message);
  }
}

function stopRecording() {
  if (mediaRecorder && mediaRecorder.state !== 'inactive') {
    mediaRecorder.stop();
    mediaRecorder.stream.getTracks().forEach(track => track.stop());

    document.getElementById('record-btn').disabled = false;
    document.getElementById('stop-btn').disabled = true;

    // Stop timer
    if (timerInterval) {
      clearInterval(timerInterval);
      timerInterval = null;
    }
    document.getElementById('timer').textContent = '0:00';
  }
}

function updateTimer() {
  const elapsed = Math.floor((Date.now() - recordingStartTime) / 1000);
  const minutes = Math.floor(elapsed / 60);
  const seconds = elapsed % 60;
  document.getElementById('timer').textContent =
    `${minutes}:${seconds.toString().padStart(2, '0')}`;
}

function displayQuestion() {
  const questionDisplay = document.getElementById('question-display');
  questionDisplay.innerHTML = `
    <p><strong>Question ${state.currentQuestionIndex + 1} of ${INTERVIEW_QUESTIONS.length}:</strong></p>
    <p>${INTERVIEW_QUESTIONS[state.currentQuestionIndex]}</p>
  `;
}

async function combineAndUploadAudio() {
  try {
    // Upload individual audio files instead of combining
    await uploadVoiceAnswers(state.audioChunks);
  } catch (error) {
    alert('Error uploading audio: ' + error.message);
  }
}

async function uploadVoiceAnswers(audioChunks) {
  try {
    switchStage(STAGES.PROCESSING);
    updateLoadingMessage('Uploading voice samples...');

    // Create FormData with all audio files
    const formData = new FormData();
    formData.append('sessionId', state.sessionId);

    // Append each audio answer
    audioChunks.forEach((item, index) => {
      formData.append('audioFiles', item.audio, `answer-${index + 1}.webm`);
      formData.append(`question-${index + 1}`, item.question);
    });

    const response = await fetch(`http://localhost:3001/api/upload-voice`, {
      method: 'POST',
      body: formData
    });

    if (!response.ok) {
      throw new Error('Failed to upload voice');
    }

    updateLoadingMessage('Cloning your voice...');
    updateLoadingMessage('Scraping the web for your digital footprint...');
    updateLoadingMessage('Generating your Ego...');

    await pollForCompletion();

    switchStage(STAGES.CHAT);
  } catch (error) {
    alert('Error uploading voice: ' + error.message);
  }
}


// Stage 3: Processing - Poll until Ego is ready and avatars are generated
async function pollForCompletion() {
  return new Promise((resolve) => {
    let egoReady = false;
    let avatarsReady = false;
    
    const interval = setInterval(async () => {
      try {
        // Check ego status
        const egoStatus = await api.getSessionStatus(state.sessionId);
        if (egoStatus.isEgoReady && !egoReady) {
          egoReady = true;
          console.log('Ego is ready');
        }
        
        // Check avatar status
        const avatarStatus = await api.getAvatarStatus(state.sessionId);
        console.log('Avatar status received:', avatarStatus);
        if (avatarStatus.status === 'complete' && !avatarsReady) {
          avatarsReady = true;
          // Convert relative URLs to full URLs
          state.avatarGifs = {};
          console.log('Processing GIF paths:', avatarStatus.gifPaths);
          for (const [emotion, url] of Object.entries(avatarStatus.gifPaths)) {
            state.avatarGifs[emotion] = url.startsWith('http') ? url : `http://localhost:3001${url}`;
          }
          console.log('Avatars are ready:', state.avatarGifs);
          // Set initial avatar display
          setInitialAvatar();
        } else if (avatarStatus.status === 'failed') {
          console.warn('Avatar generation failed:', avatarStatus.error);
          avatarsReady = true; // Continue without avatars
        }
        
        // Update loading message based on what's still processing
        if (!egoReady && !avatarsReady) {
          updateLoadingMessage('Processing...');
        } else if (egoReady && !avatarsReady) {
          updateLoadingMessage('Generating your avatar...');
        } else if (!egoReady && avatarsReady) {
          updateLoadingMessage('Processing...');
        }
        
        // Both are ready, we can proceed
        if (egoReady && avatarsReady) {
          clearInterval(interval);
          resolve();
        }
      } catch (error) {
        console.error('Polling error:', error);
      }
    }, 3000); // Poll every 3 seconds
  });
}

// Stage 4: Chat (Text)
async function sendMessage() {
  const input = document.getElementById('chat-input');
  const message = input.value.trim();

  if (!message) return;

  // Add user message to UI
  addMessageToChat('user', message);
  input.value = '';

  try {
    // Send to backend with RAG enabled
    const response = await api.sendMessage(state.sessionId, message, true);

    // Add Ego response to UI with audio
    addMessageToChat('ego', response.textResponse, response.sources, response.audioUrl);

  } catch (error) {
    alert('Error sending message: ' + error.message);
  }
}

// Stage 4: Chat (Voice)
async function sendVoiceQuestion(audioBlob) {
  try {
    // Add placeholder for user question
    addMessageToChat('user', '🎤 Voice question...');
    
    // Send audio to backend
    const response = await api.sendVoiceQuestion(state.sessionId, audioBlob);
    
    // Update with transcribed question
    if (response.transcribedQuestion) {
      const lastUserMsg = document.querySelector('.message.user:last-child .message-content');
      if (lastUserMsg) {
        lastUserMsg.textContent = response.transcribedQuestion;
      }
    }

    // Add Ego response to UI with audio
    addMessageToChat('ego', response.textResponse, response.sources, response.audioUrl);
    
    document.getElementById('voice-recording-status').textContent = '';

  } catch (error) {
    document.getElementById('voice-recording-status').textContent = 'Error: ' + error.message;
    console.error('Error sending voice question:', error);
  }
}

function addMessageToChat(role, content, sources = null, audioUrl = null) {
  const messagesContainer = document.getElementById('chat-messages');
  const messageDiv = document.createElement('div');
  messageDiv.className = `message ${role}`;

  // Add message content
  const contentDiv = document.createElement('div');
  contentDiv.className = 'message-content';
  contentDiv.textContent = content;
  messageDiv.appendChild(contentDiv);

<<<<<<< HEAD
  // Update avatar display for ego messages
  if (role === 'ego') {
    updateAvatarDisplay();
=======
  // Add play button for Ego responses with audio
  if (role === 'ego' && audioUrl) {
    const playButton = document.createElement('button');
    playButton.className = 'play-audio-btn';
    playButton.innerHTML = '🔊 Play';
    playButton.onclick = () => playAudio(audioUrl);
    messageDiv.appendChild(playButton);
  }

  // Auto-play ElevenLabs audio if available, otherwise use browser speech synthesis
  if (role === 'ego' && audioUrl) {
    // Play the ElevenLabs cloned voice audio
    playAudio(audioUrl);
  } else if (role === 'ego' && speechSynth.supported) {
    // Fallback to browser speech synthesis only if no audio URL
    speechSynth.speak(content);
>>>>>>> d2a8071d
  }

  // Add sources if available (RAG responses)
  if (sources && sources.length > 0) {
    const sourcesDiv = document.createElement('div');
    sourcesDiv.className = 'message-sources';
    sourcesDiv.innerHTML = '<details><summary>📚 Sources</summary><ul>' +
      sources.slice(0, 3).map((source, i) =>
        `<li>
          <strong>${source.metadata.topic || 'Context'}</strong> (${Math.round(source.score * 100)}% match)<br>
          <small>${source.metadata.url || ''}</small>
        </li>`
      ).join('') +
      '</ul></details>';
    messageDiv.appendChild(sourcesDiv);
  }

  messagesContainer.appendChild(messageDiv);
  messagesContainer.scrollTop = messagesContainer.scrollHeight;
}

function updateAvatarDisplay() {
  const avatarDisplay = document.getElementById('avatar-display');
  if (!avatarDisplay) {
    console.warn('Avatar display element not found');
    return;
  }
  
  // Pick a random emotion for now (later can be based on sentiment)
  const emotions = Object.keys(state.avatarGifs);
  console.log('updateAvatarDisplay - Available emotions:', emotions);
  console.log('updateAvatarDisplay - Avatar GIFs state:', state.avatarGifs);
  
  if (emotions.length > 0) {
    const randomEmotion = emotions[Math.floor(Math.random() * emotions.length)];
    const gifUrl = state.avatarGifs[randomEmotion];
    
    console.log(`updateAvatarDisplay - Setting avatar to ${randomEmotion}:`, gifUrl);
    
    if (gifUrl) {
      avatarDisplay.src = gifUrl;
      avatarDisplay.alt = `${randomEmotion} avatar`;
      console.log('updateAvatarDisplay - Avatar src set successfully');
    } else {
      console.warn(`updateAvatarDisplay - No URL found for emotion: ${randomEmotion}`);
    }
  } else {
    console.warn('updateAvatarDisplay - No avatar emotions available');
  }
}

function setInitialAvatar() {
  const avatarDisplay = document.getElementById('avatar-display');
  if (!avatarDisplay) {
    console.warn('Avatar display element not found in setInitialAvatar');
    return;
  }
  
  // Set neutral avatar if available, otherwise first available emotion
  const emotions = Object.keys(state.avatarGifs);
  console.log('setInitialAvatar - Available emotions:', emotions);
  console.log('setInitialAvatar - Avatar GIFs state:', state.avatarGifs);
  
  if (emotions.length > 0) {
    const preferredEmotion = emotions.includes('neutral') ? 'neutral' : emotions[0];
    const gifUrl = state.avatarGifs[preferredEmotion];
    
    console.log(`setInitialAvatar - Setting initial avatar to ${preferredEmotion}:`, gifUrl);
    
    if (gifUrl) {
      avatarDisplay.src = gifUrl;
      avatarDisplay.alt = `${preferredEmotion} avatar`;
      console.log('setInitialAvatar - Avatar src set successfully');
    } else {
      console.warn(`setInitialAvatar - No URL found for preferred emotion: ${preferredEmotion}`);
    }
  } else {
    console.warn('setInitialAvatar - No avatar emotions available for initial display');
  }
}

function playAudio(audioUrl) {
  speechSynth.stop();
  const audioPlayer = document.getElementById('audio-player');
  audioPlayer.src = audioUrl;
  audioPlayer.play();
}

// Utility functions
function switchStage(newStage) {
  // Hide all stages
  document.querySelectorAll('.stage').forEach(stage => {
    stage.classList.add('hidden');
    stage.classList.remove('active');
  });

  // Show new stage
  const stageElement = document.getElementById(`${newStage}-stage`);
  stageElement.classList.remove('hidden');
  stageElement.classList.add('active');

  state.currentStage = newStage;
}

function updateLoadingMessage(message) {
  const loadingMessage = document.getElementById('loading-message');
  if (loadingMessage) {
    loadingMessage.textContent = message;
  }
}<|MERGE_RESOLUTION|>--- conflicted
+++ resolved
@@ -78,13 +78,10 @@
 document.addEventListener('DOMContentLoaded', () => {
   console.log('DOM loaded, setting up event listeners...');
   setupEventListeners();
-<<<<<<< HEAD
   
   // Auto-setup for direct chat access
   setupDirectChatAccess();
-=======
   speechSynth.init();
->>>>>>> d2a8071d
 });
 
 async function setupDirectChatAccess() {
@@ -758,11 +755,9 @@
   contentDiv.textContent = content;
   messageDiv.appendChild(contentDiv);
 
-<<<<<<< HEAD
   // Update avatar display for ego messages
   if (role === 'ego') {
     updateAvatarDisplay();
-=======
   // Add play button for Ego responses with audio
   if (role === 'ego' && audioUrl) {
     const playButton = document.createElement('button');
@@ -779,7 +774,6 @@
   } else if (role === 'ego' && speechSynth.supported) {
     // Fallback to browser speech synthesis only if no audio URL
     speechSynth.speak(content);
->>>>>>> d2a8071d
   }
 
   // Add sources if available (RAG responses)
@@ -799,6 +793,7 @@
 
   messagesContainer.appendChild(messageDiv);
   messagesContainer.scrollTop = messagesContainer.scrollHeight;
+  }
 }
 
 function updateAvatarDisplay() {
