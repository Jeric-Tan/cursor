node_modules/
.env
*.log
.DS_Store
dist/
build/
.vercel/
data/
<<<<<<< HEAD
.smithery
=======

.smithery/
>>>>>>> d2a8071d
<|MERGE_RESOLUTION|>--- conflicted
+++ resolved
@@ -6,9 +6,5 @@
 build/
 .vercel/
 data/
-<<<<<<< HEAD
-.smithery
-=======
 
-.smithery/
->>>>>>> d2a8071d
+.smithery/