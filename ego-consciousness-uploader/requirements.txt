# Core dependencies for emotion recognition
opencv-python>=4.8.0
deepface>=0.0.79
numpy>=1.21.0

# WebSocket support
websockets>=12.0

# Additional dependencies that DeepFace might need
tensorflow>=2.13.0
tf-keras>=2.20.0
pandas>=1.5.0
Pillow>=9.0.0

# Optional: For better performance
scikit-learn>=1.2.0

<<<<<<< HEAD
# Avatar Generator dependencies
requests>=2.28.0
Pillow>=9.0.0
python-dotenv>=1.0.0
google-genai>=0.3.0
=======
# OpenAI for Whisper transcription
openai>=1.0.0
python-dotenv>=1.0.0

# ElevenLabs for voice cloning
requests>=2.31.0
>>>>>>> d2a8071d
<|MERGE_RESOLUTION|>--- conflicted
+++ resolved
@@ -15,17 +15,14 @@
 # Optional: For better performance
 scikit-learn>=1.2.0
 
-<<<<<<< HEAD
 # Avatar Generator dependencies
 requests>=2.28.0
 Pillow>=9.0.0
 python-dotenv>=1.0.0
 google-genai>=0.3.0
-=======
+opencv-python>=4.8.0
 # OpenAI for Whisper transcription
-openai>=1.0.0
-python-dotenv>=1.0.0
+openai>=1.0.0   
 
 # ElevenLabs for voice cloning
-requests>=2.31.0
->>>>>>> d2a8071d
+requests>=2.31.0